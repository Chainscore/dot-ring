from __future__ import annotations

from dataclasses import dataclass
from functools import lru_cache
from typing import List, Sequence, Tuple, Any
import py_ecc.optimized_bls12_381 as bls
from py_ecc.optimized_bls12_381 import (
    G1,
    add,
    multiply,
    neg)
from py_ecc.optimized_bls12_381.optimized_pairing import miller_loop
from py_ecc.optimized_bls12_381 import FQ, FQ2
<<<<<<< HEAD
#use either of pyblst or blst from github
from pyblst import BlstP1Element
=======
# use either of pyblst or blst from github
from pyblst import BlstP1Element, final_verify, BlstP2Element
>>>>>>> 1832ffee

from dot_ring.ring_proof.helpers import Helpers
from dot_ring.ring_proof.pcs.load_powers import (
    g1_points as _RAW_G1_POWERS,
    g2_points as _RAW_G2_POWERS, g2_points,
)

Scalar = int
CoeffVector = List[Scalar]
G1Point = Tuple[FQ, FQ, FQ]
G2Point = Tuple[FQ2, FQ2, FQ2]
Point_G1 = Any


def _horner_eval(poly: CoeffVector, x: Scalar) -> Scalar:
    """Evaluate poly at x modulo the curve order using Horner’s rule."""
    acc = 0
    for c in reversed(poly):
        acc = (acc * x + c) % bls.curve_order
    return acc


def _synthetic_div(poly: CoeffVector, x: Scalar, y: Scalar) -> CoeffVector:
    """Return q(X) such that f(X)−y = (X−x)·q(X).  Checks remainder."""
    n = len(poly)
    q = [0] * (n - 1)
    rem = poly[-1]
    for i in range(n - 2, -1, -1):
        q[i] = rem
        rem = (rem * x + poly[i]) % bls.curve_order
    if rem != y:
        raise ValueError("point/value pair inconsistent with polynomial")
    return q


@dataclass(slots=True, frozen=True)
class SRS:
    g1: Sequence[G1Point]  # now guaranteed projective tuples
    g2: Sequence[G2Point]

    def __init__(self, g1_raw, g2_raw):
        object.__setattr__(self, "g1", [self._to_jacobian_g1(p) for p in g1_raw])
        object.__setattr__(self, "g2", [self._to_jacobian_g2(p) for p in g2_raw[:2]])

    @classmethod
    def _to_jacobian_g1(cls, pt) -> G1Point:
        """(x, y) | (int, int)  →  (FQ, FQ, FQ_one)."""
        if len(pt) == 3:  # already projective
            return pt
        x, y = pt
        return FQ(x), FQ(y), FQ.one()

    @classmethod
    def _to_jacobian_g2(cls, pt) -> G2Point:
        if len(pt) == 3:
            return pt
        x, y = pt
        res = (FQ2([x[0], x[1]]), FQ2([y[0], y[1]]), FQ2([1, 0]))
        return res

    @classmethod
    def from_loaded(cls, max_deg: int) -> "SRS":
        if max_deg >= len(_RAW_G1_POWERS):
            raise ValueError("polynomial degree exceeds available SRS length")

        g1_jac = [cls._to_jacobian_g1(p) for p in _RAW_G1_POWERS[: max_deg + 1]]
        # G2 only needs two powers: 1 and Tau
        g2_jac = [cls._to_jacobian_g2(p) for p in _RAW_G2_POWERS[:2]]
        return cls(g1_jac, g2_jac)

    @staticmethod
    @lru_cache(maxsize=None)
    def default(max_deg: int = 2048) -> "SRS":
        return SRS.from_loaded(max_deg)


@dataclass(slots=True, frozen=True)
class Opening:
    proof: G1Point  # commitment to the quotient polynomial
    y: Scalar  # claimed evaluation f(x)


class KZG:
    """Commit‑and‑open abstraction hiding group math from callers."""

    __slots__ = ("_srs", "_blst_g1_cache", "use_third_party_commit")

    def __init__(self, srs: SRS, use_third_party_commit: bool = True):
        self._srs = srs
        self._blst_g1_cache = [self.py_ecc_point_to_blst(p) for p in srs.g1]
        self.use_third_party_commit = use_third_party_commit

    # convert py_ecc's bls g1 type point to blst_P1
    @staticmethod
    def py_ecc_point_to_blst(p):
        compressed_hex = Helpers.bls_g1_compress(p)  # gives valid compressed hex string
        compressed_bytes = bytes.fromhex(compressed_hex)
        return BlstP1Element().uncompress(compressed_bytes)

    def commit(self, scalars: CoeffVector) -> G1Point:
        if getattr(self, "use_third_party_commit", True):
            return self.third_party_commit(scalars)
        else:
            return self.in_built_commit(scalars)

<<<<<<< HEAD
    # def in_built_commit(self, scalars: CoeffVector) -> G1Point:
    #     # Get the required bases from cache
    #     bases = self._blst_g1_cache[:len(scalars)]
    #
    #     # Process in chunks to balance memory and CPU usage
    #     chunk_size = 256
    #     chunks = [(bases[i:i + chunk_size], scalars[i:i + chunk_size])
    #               for i in range(0, len(scalars), chunk_size)]
    #
    #     acc = BlstP1Element()
    #
    #     for bases_chunk, scalars_chunk in chunks:
    #         # Process each chunk in a single thread
    #         chunk_acc = BlstP1Element()
    #         for base, scalar in zip(bases_chunk, scalars_chunk):
    #             chunk_acc += base.scalar_mul(scalar)
    #         acc += chunk_acc
    #
    #     # Convert the result back to the expected format
    #     decompressed = Helpers.bls_g1_decompress(acc.compress().hex())
    #     return decompressed
    def in_built_commit(self, scalars: CoeffVector) -> G1Point:
        # Early exit for empty input
        if not scalars:
            return Helpers.bls_g1_decompress(BlstP1Element().compress().hex())
            
        # Use list comprehension for faster base extraction
        bases = self._blst_g1_cache[:len(scalars)]
        acc = BlstP1Element()
        
        # Use a larger chunk size for better cache utilization
        chunk_size = 4096
        
        # Pre-allocate memory for chunks
        chunks = [(bases[i:i + chunk_size], scalars[i:i + chunk_size]) 
                 for i in range(0, len(scalars), chunk_size)]
        
        # Process chunks with optimized loop
        for bases_chunk, scalars_chunk in chunks:
            chunk_acc = BlstP1Element()
            # Use zip for cleaner iteration and better performance
            for base, scalar in zip(bases_chunk, scalars_chunk):
                if scalar:  # Skip zero scalars
                    chunk_acc += base.scalar_mul(scalar)
            acc += chunk_acc
        
        # Only decompress if needed (if the point is not at infinity)
        if acc == BlstP1Element():
            return acc
            
        compressed = acc.compress()
        return Helpers.bls_g1_decompress(compressed.hex())
=======
    # commitment generation using py_blst
    def in_built_commit(self, scalars: CoeffVector) -> G1Point:
        # bases_py_ecc = self._srs.g1[:len(scalars)]
        bases = self._blst_g1_cache[:len(scalars)]
        # bases = [self.py_ecc_point_to_blst(p) for p in bases_py_ecc]
        acc = BlstP1Element()
        for base, scalar in zip(bases, scalars):
            acc += base.scalar_mul(scalar)
        res = acc
        decompressed = Helpers.bls_g1_decompress(
            res.compress().hex())  # compress the blst to byte_string and then to bls g1 point type
        return decompressed
>>>>>>> 1832ffee

    # w.o using multi scalar multiplication
    # def commit(self, coeffs: CoeffVector) -> G1Point:
    #     start_time=time.time()
    #
    #     if len(coeffs) > len(self._srs.g1):
    #         raise ValueError("polynomial degree exceeds SRS size")
    #     acc: G1Point = bls.Z1  # point at infinity
    #     for a, g in zip(coeffs, self._srs.g1):
    #         if a:
    #             acc = add(acc, multiply(g, a))
    #     end_time=time.time()
    #
    #     print("Inside Commit func:", end_time - start_time)
    #     return acc

    @staticmethod
    def jacobian_to_affine_coords(x, y, z):
        """Convert Jacobian coordinates (x, y, z) to affine (x/z², y/z³)"""
        # BLS12-381 field prime
        p = 0x1a0111ea397fe69a4b1ba7b6434bacd764774b84f38512bf6730d2a0f6b0f6241eabfffeb153ffffb9feffffffffaaab

        if int(z) == 0:
            # Point at infinity
            return None, None
        elif int(z) == 1:
            # Already in affine coordinates
            return int(x), int(y)
        else:
            # Convert z to int and compute modular inverse
            z_int = int(z)
            z_inv = pow(z_int, -1, p)  # Modular inverse
            z_inv_squared = (z_inv * z_inv) % p
            z_inv_cubed = (z_inv_squared * z_inv) % p

            x_affine = (int(x) * z_inv_squared) % p
            y_affine = (int(y) * z_inv_cubed) % p

            return x_affine, y_affine

    @staticmethod
    def convert_g1_point_to_blst(g1_tuple):
        """Convert (x, y, z) tuple to blst.P1 point"""
        try:
            import blst
        except ImportError:
            raise ImportError("blst is not installed. Please install it or set use_third_party_commit=False.")
        x, y, z = g1_tuple

        # Convert to affine coordinates
        x_affine, y_affine = KZG.jacobian_to_affine_coords(x, y, z)

        if x_affine is None:
            # Point at infinity
            return blst.P1()  # Identity point

        # Convert to bytes (48 bytes each for x and y)
        x_bytes = x_affine.to_bytes(48, 'big')
        y_bytes = y_affine.to_bytes(48, 'big')

        # Create affine point from 96 bytes (48 + 48)
        point_bytes = x_bytes + y_bytes

        try:
            # Method 1: Try direct P1_Affine constructor
            affine_point = blst.P1_Affine(point_bytes)
            return blst.P1(affine_point)
        except:
            raise ValueError("All conversion methods failed")

    def third_party_commit(self, coeffs: CoeffVector) -> G1Point:

        try:
            import blst
        except ImportError:
            raise ImportError("blst is not installed. Please install it or set use_third_party_commit=False.")

        if len(coeffs) > len(self._srs.g1):
            raise ValueError("polynomial degree exceeds SRS size")

        # Convert points and filter non-zero coefficients
        blst_points = []
        active_scalars = []

        for coeff, g1_tuple in zip(coeffs, self._srs.g1):
            if coeff != 0:
                try:
                    blst_point = KZG.convert_g1_point_to_blst(g1_tuple)
                    blst_points.append(blst_point)
                    active_scalars.append(coeff)
                except Exception as e:
                    print(f"Warning: Failed to convert point, skipping: {e}")
                    continue

        if not blst_points:
            result = bls.Z1  # point at infinity
        else:
            # Use Pippenger multi-scalar multiplication
            try:
                result = blst.P1_Affines.mult_pippenger(
                    blst.P1_Affines.as_memory(blst_points),
                    active_scalars
                )
            except Exception as e:
                print(f"Pippenger failed: {e}")
                # Fallback to original method
                result = bls.Z1
                for coeff, g1_point in zip(coeffs, self._srs.g1):
                    if coeff:
                        result = add(result, multiply(g1_point, coeff))
        return KZG.blst_p1_to_fq_tuple(result)

    @staticmethod
    def blst_p1_to_fq_tuple(blst_point):
        """Convert blst.P1 point back to (FQ, FQ, FQ) tuple in Jacobian coordinates"""

        try:
            # Method 1: Convert to affine coordinates first
            affine_point = blst_point.to_affine()

            # Serialize the affine point to bytes (96 bytes: 48 for x, 48 for y)
            point_bytes = affine_point.serialize()

            # Split into x and y coordinates (48 bytes each)
            x_bytes = point_bytes[:48]
            y_bytes = point_bytes[48:96]

            # Convert bytes back to integers
            x_int = int.from_bytes(x_bytes, 'big')
            y_int = int.from_bytes(y_bytes, 'big')

            # Create FQ elements from integers
            x_fq = FQ(x_int)
            y_fq = FQ(y_int)
            z_fq = FQ(1)  # Affine coordinates have z=1

            return (x_fq, y_fq, z_fq)

        except Exception as e:
            raise ValueError(f"Conversion method failed: {e}")

    def open(self, coeffs: CoeffVector, x: Scalar) -> Opening:

        y = _horner_eval(coeffs, x)
        q = _synthetic_div(coeffs, x, y)
        proof = self.commit(q)
        return Opening(proof, y)

    def verify(self,
               commitment: Point_G1,
               proof: Point_G1,
               point: Scalar,
               value: Scalar,
               ) -> bool:
        """
        Verify a KZG proof.

        Args:
            commitment: Commitment to the polynomial
            proof: Proof of evaluation
            point: Evaluation point
            value: Claimed value of polynomial at point
            srs_g1: G1 elements of SRS
            srs_g2: G2 elements of SRS

        Returns:
            True if proof is valid, False otherwise
        """
        srs_g2 = [
            (FQ2([x[0], x[1]]), FQ2([y[0], y[1]]), FQ2([1, 0]))
            for (x, y) in g2_points
        ]
        # Compute right side: e(commitment - [value]G1, G2)
        g1_value = multiply(G1, value)  # G1->G
        commitment_minus_value = add(commitment, neg(g1_value))
        # Right pairing: e(commitment - [value]G1, G2)
        right_pairing = miller_loop(srs_g2[0], commitment_minus_value)
        # Left pairing: e(proof, [tau]G2 - [point]G2)
        # Compute left side: e(proof, [tau]G2 - [point]G2)
        g2_point = multiply(srs_g2[0], point)  # G2->H.i
        shifted_g2 = add(srs_g2[1], neg(g2_point))  # srs_g2[1]->H.t
        left_pairing = miller_loop(shifted_g2, proof)
        return left_pairing == right_pairing

    @classmethod
    def default(cls, *, max_deg: int = 2048, use_third_party_commit=True) -> "KZG":
        srs = SRS.default(max_deg)
        kzg = cls(srs)
        kzg.use_third_party_commit = use_third_party_commit  # <== Add this flag to instance
        return kzg<|MERGE_RESOLUTION|>--- conflicted
+++ resolved
@@ -11,13 +11,8 @@
     neg)
 from py_ecc.optimized_bls12_381.optimized_pairing import miller_loop
 from py_ecc.optimized_bls12_381 import FQ, FQ2
-<<<<<<< HEAD
-#use either of pyblst or blst from github
-from pyblst import BlstP1Element
-=======
 # use either of pyblst or blst from github
 from pyblst import BlstP1Element, final_verify, BlstP2Element
->>>>>>> 1832ffee
 
 from dot_ring.ring_proof.helpers import Helpers
 from dot_ring.ring_proof.pcs.load_powers import (
@@ -123,60 +118,6 @@
         else:
             return self.in_built_commit(scalars)
 
-<<<<<<< HEAD
-    # def in_built_commit(self, scalars: CoeffVector) -> G1Point:
-    #     # Get the required bases from cache
-    #     bases = self._blst_g1_cache[:len(scalars)]
-    #
-    #     # Process in chunks to balance memory and CPU usage
-    #     chunk_size = 256
-    #     chunks = [(bases[i:i + chunk_size], scalars[i:i + chunk_size])
-    #               for i in range(0, len(scalars), chunk_size)]
-    #
-    #     acc = BlstP1Element()
-    #
-    #     for bases_chunk, scalars_chunk in chunks:
-    #         # Process each chunk in a single thread
-    #         chunk_acc = BlstP1Element()
-    #         for base, scalar in zip(bases_chunk, scalars_chunk):
-    #             chunk_acc += base.scalar_mul(scalar)
-    #         acc += chunk_acc
-    #
-    #     # Convert the result back to the expected format
-    #     decompressed = Helpers.bls_g1_decompress(acc.compress().hex())
-    #     return decompressed
-    def in_built_commit(self, scalars: CoeffVector) -> G1Point:
-        # Early exit for empty input
-        if not scalars:
-            return Helpers.bls_g1_decompress(BlstP1Element().compress().hex())
-            
-        # Use list comprehension for faster base extraction
-        bases = self._blst_g1_cache[:len(scalars)]
-        acc = BlstP1Element()
-        
-        # Use a larger chunk size for better cache utilization
-        chunk_size = 4096
-        
-        # Pre-allocate memory for chunks
-        chunks = [(bases[i:i + chunk_size], scalars[i:i + chunk_size]) 
-                 for i in range(0, len(scalars), chunk_size)]
-        
-        # Process chunks with optimized loop
-        for bases_chunk, scalars_chunk in chunks:
-            chunk_acc = BlstP1Element()
-            # Use zip for cleaner iteration and better performance
-            for base, scalar in zip(bases_chunk, scalars_chunk):
-                if scalar:  # Skip zero scalars
-                    chunk_acc += base.scalar_mul(scalar)
-            acc += chunk_acc
-        
-        # Only decompress if needed (if the point is not at infinity)
-        if acc == BlstP1Element():
-            return acc
-            
-        compressed = acc.compress()
-        return Helpers.bls_g1_decompress(compressed.hex())
-=======
     # commitment generation using py_blst
     def in_built_commit(self, scalars: CoeffVector) -> G1Point:
         # bases_py_ecc = self._srs.g1[:len(scalars)]
@@ -189,7 +130,6 @@
         decompressed = Helpers.bls_g1_decompress(
             res.compress().hex())  # compress the blst to byte_string and then to bls g1 point type
         return decompressed
->>>>>>> 1832ffee
 
     # w.o using multi scalar multiplication
     # def commit(self, coeffs: CoeffVector) -> G1Point:
