from __future__ import annotations

from dataclasses import dataclass
from typing import Final, Optional
from dot_ring.curve.e2c import E2C_Variant  # Unused import
from ..glv import DisabledGLV  # Unused import
from ..montgomery.mg_curve import MGCurve
from ..montgomery.mg_affine_point import MGAffinePoint

@dataclass(frozen=True)
class Curve448Params:
    """
    Curve448 parameters (Montgomery form of edwards448).

    Curve448 is a Montgomery curve defined by: v² = u³ + 156326u² + u
    over the prime field 2^448 - 2^224 - 1.
    """
    SUITE_STRING = b"curve448_XOF:SHAKE256_ELL2_RO_"
    DST = b"QUUX-V01-CS02-with-curve448_XOF:SHAKE256_ELL2_RO_"

    # Curve parameters
    PRIME_FIELD: Final[int] = 2 ** 448 - 2 ** 224 - 1
    ORDER: Final[int] = 2 ** 446 - 0x8335dc163bb124b65129c96fde933d8d723a70aadc873d6d54a7bb0d
    COFACTOR: Final[int] = 4

    # Generator point (u, v) - corresponds to the base point of edwards448
    # Generator point u-coordinate (from RFC 7748)
    GENERATOR_U: Final[int] = 5

    # v-coordinate is derived from the curve equation v^2 = u^3 + A*u^2 + u mod p
    # Using the positive square root that has even least significant bit (LSB)
    GENERATOR_V: Final[
        int] = 355293926785568175264127502063783334808976399387714271831880898435169088786967410002932673765864550910142774147268105838985595290606362

    # Montgomery curve parameters: v² = u³ + Au² + u
    A: Final[int] = 156326
    B: Final[int] = 1  # B = 1 for Curve448

    # Z parameter for SSWU mapping
    Z: Final[int] = -1
    L: Final[int] = 84
    H_A: [Final] = "Shake-256"
    ENDIAN = 'little'
    M: [Final] = 1
    K: [Final] = 224
    S_in_bytes: [Final] = None
    Requires_Isogeny: Final[bool] = False
    Isogeny_Coeffs = None

    # Challenge length in bytes for VRF (aligned with 224-bit security level)
    CHALLENGE_LENGTH: Final[int] = 28  # 224 bits for Curve448 (corrected from 24)

    # Blinding base for Pedersen VRF
    BBu: Final[int] = GENERATOR_U
    BBv: Final[int] = GENERATOR_V
<<<<<<< HEAD
    UNCOMPRESSED=True
=======
>>>>>>> 1832ffee


class Curve448Curve(MGCurve):
    """
    Curve448 implementation (Montgomery form).

    A high-security curve used in X448 key exchange.
    """

    def __init__(self, e2c_variant: E2C_Variant = E2C_Variant.ELL2) -> None:
        """Initialize Curve448 with its parameters."""
        # Default suite and dst
        SUITE_STRING = Curve448Params.SUITE_STRING
        DST = Curve448Params.DST

        # Replace RO with NU automatically if variant endswith "NU_"
        if e2c_variant.value.endswith("NU_"):
            SUITE_STRING = SUITE_STRING.replace(b"_RO_", b"_NU_")
            DST = DST.replace(b"_RO_", b"_NU_")

        # Initialize with proper dataclass pattern for MGCurve
        super().__init__(
            PRIME_FIELD=Curve448Params.PRIME_FIELD,
            ORDER=Curve448Params.ORDER,
            GENERATOR_X=Curve448Params.GENERATOR_U,
            GENERATOR_Y=Curve448Params.GENERATOR_V,
            COFACTOR=Curve448Params.COFACTOR,
            glv=DisabledGLV,  # Curve448 doesn't use GLV
            Z=Curve448Params.Z,
            A=Curve448Params.A,
            B=Curve448Params.B,
            SUITE_STRING=SUITE_STRING,
            DST=DST,
            E2C=e2c_variant,
            BBx=Curve448Params.BBu,
            BBy=Curve448Params.BBv,
            L=Curve448Params.L,
            M=Curve448Params.M,
            K=Curve448Params.K,
            H_A=Curve448Params.H_A,
            S_in_bytes=Curve448Params.S_in_bytes,
            Requires_Isogeny=Curve448Params.Requires_Isogeny,
            Isogeny_Coeffs=Curve448Params.Isogeny_Coeffs,
<<<<<<< HEAD
            UNCOMPRESSED=Curve448Params.UNCOMPRESSED,
            ENDIAN=Curve448Params.ENDIAN
=======
>>>>>>> 1832ffee
        )

    @property
    def CHALLENGE_LENGTH(self) -> int:
        """Return the challenge length in bytes for Curve448 VRF."""
        return Curve448Params.CHALLENGE_LENGTH

    def __post_init__(self):
        """Skip parent validation since Curve448 parameters are known to be valid."""
        # Override the validation from the fixed MGCurve to avoid redundant checks
        pass


# Main curve instance
Curve448_MG_Curve: Final[Curve448Curve] = Curve448Curve()


def nu_variant(e2c_variant: E2C_Variant = E2C_Variant.ELL2):
    """
    Factory function to create a Curve448Point class with a specific E2C variant.

    This is the recommended way for library users to work with different hash-to-curve variants.

    Args:
        e2c_variant: The E2C variant to use (ELL2, ELL2_NU)

    Returns:
        A Curve448Point class configured with the specified variant
    """
    # Create curve with the specified variant
    curve = Curve448Curve(e2c_variant)

    # Create and return a point class with this curve
    class Curve448PointVariant(MGAffinePoint):
        """Point on Curve448 with custom E2C variant"""
        pass

    # Set the curve as a class attribute
    Curve448PointVariant.curve = curve

    return Curve448PointVariant


class Curve448Point(MGAffinePoint):
    """
    Point on the Curve448 Montgomery curve.
    """
    curve: Final[Curve448Curve] = Curve448_MG_Curve

    def __init__(self, u: Optional[int], v: Optional[int], curve=None) -> None:
        """
        Initialize a point on Curve448.

        Args:
            u: u-coordinate (Montgomery x-coordinate) or None for identity
            v: v-coordinate (Montgomery y-coordinate) or None for identity
            curve: Curve instance (defaults to singleton)
        """
        if curve is None:
            curve = Curve448_MG_Curve

        # Call parent constructor
        super().__init__(u, v, curve)

    @classmethod
    def generator_point(cls) -> 'Curve448Point':
        """
        Get the generator point of the curve.

        Returns:
            Curve448Point: Generator point
        """
        return cls(
            Curve448Params.GENERATOR_U,
            Curve448Params.GENERATOR_V
        )


    def __str__(self) -> str:
        """String representation."""
        if self.is_identity():
            return "Curve448Point(IDENTITY)"
        return f"Curve448Point(u={self.x}, v={self.y})"

    def __repr__(self) -> str:
        """Detailed string representation."""
        return self.__str__()<|MERGE_RESOLUTION|>--- conflicted
+++ resolved
@@ -53,10 +53,7 @@
     # Blinding base for Pedersen VRF
     BBu: Final[int] = GENERATOR_U
     BBv: Final[int] = GENERATOR_V
-<<<<<<< HEAD
     UNCOMPRESSED=True
-=======
->>>>>>> 1832ffee
 
 
 class Curve448Curve(MGCurve):
@@ -100,11 +97,8 @@
             S_in_bytes=Curve448Params.S_in_bytes,
             Requires_Isogeny=Curve448Params.Requires_Isogeny,
             Isogeny_Coeffs=Curve448Params.Isogeny_Coeffs,
-<<<<<<< HEAD
             UNCOMPRESSED=Curve448Params.UNCOMPRESSED,
             ENDIAN=Curve448Params.ENDIAN
-=======
->>>>>>> 1832ffee
         )
 
     @property
