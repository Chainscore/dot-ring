--- conflicted
+++ resolved
@@ -1,12 +1,8 @@
 from __future__ import annotations
 from abc import ABC, abstractmethod
 from typing import Dict, List, Optional, Protocol, Tuple, Type, TypeVar
-<<<<<<< HEAD
-import hmac, hashlib
-=======
 import hmac,hashlib
 
->>>>>>> 1832ffee
 from ..curve.curve import Curve
 from ..curve.point import Point
 from ..ring_proof.helpers import Helpers
@@ -125,10 +121,8 @@
         # Convert to integer and reduce modulo curve order
         return Helpers.b_endian_2_int(challenge_hash) % self.curve.ORDER
 
-<<<<<<< HEAD
-    #other way of nonce generation
-    def ecvrf_nonce_rfc6979(self,secret_scalar: int, h_string: bytes, hash_func="sha256"):
-
+        # other way of nonce generation
+    def ecvrf_nonce_rfc6979(self, secret_scalar: int, h_string: bytes, hash_func="sha256"):
         """
         nonce generation as per rfc_6979
         Deterministically derives a nonce from secret scalar and input bytes.
@@ -136,19 +130,7 @@
         """
         hasher = getattr(hashlib, hash_func)
         hlen = hasher().digest_size
-        q=self.curve.ORDER
-=======
-        # other way of nonce generation
-    def ecvrf_nonce_rfc6979(self, secret_scalar: int, h_string: bytes, hash_func="sha256"):
-        """
-        nonce generation as per rfc_6979
-        Deterministically derives a nonce from secret scalar and input bytes.
-        Simplified: one HMAC pass, no loop.
-        """
-        hasher = getattr(hashlib, hash_func)
-        hlen = hasher().digest_size
         q = self.curve.ORDER
->>>>>>> 1832ffee
         # Convert inputs
         x_bytes = secret_scalar.to_bytes((q.bit_length() + 7) // 8, "big")
         h1 = hasher(h_string).digest()
@@ -170,11 +152,8 @@
         if k == 0:
             k = 1  # (optional) avoid zero, as per RFC6979 loop idea
         return k
-<<<<<<< HEAD
-=======
-
-
->>>>>>> 1832ffee
+
+
 
     def ecvrf_decode_proof(self, pi_string: bytes|str) -> Tuple[Point, int, int]:
         """Decode VRF proof.
