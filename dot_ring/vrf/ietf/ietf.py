from __future__ import annotations
from dataclasses import dataclass
from typing import Tuple, Type
from dot_ring.curve.point import Point
from ..vrf import VRF
from ...curve.curve import Curve
from ...ring_proof.helpers import Helpers


@dataclass
class IETFVRFProof:
    """
    Container for IETF VRF proof components.

    Attributes:
        challenge: The challenge value c
        response: The response value s
    """
    challenge: int
    response: int


class IETF_VRF(VRF):
    """
    IETF specification compliant VRF implementation.

    This implementation follows the IETF draft specification
    for VRFs using the Bandersnatch curve.
    """

    def __init__(self, curve: Curve, point_type: Type[Point]):
        """
        Initialize IETF VRF with a curve.

        Args:
            curve: Elliptic curve to use (should be Bandersnatch)
        """
        super().__init__(curve, point_type)
        if not isinstance(curve, Curve):
            raise TypeError("Curve must be a valid elliptic curve")
    def proof(
            self,
            alpha: bytes|str,
            secret_key: bytes|str,
            additional_data: bytes|str,
            salt: bytes = b''
    ) -> bytes:
        """
        Generate IETF VRF proof.

        Args:
            alpha: Input message
            secret_key: Secret key
            additional_data: Additional data for challenge
            salt: Optional salt for encoding

        Returns:
            Tuple[BandersnatchPoint, Tuple[int, int]]: (output_point, (c, s))
        """
        if not isinstance(additional_data, bytes):
            additional_data= bytes.fromhex(additional_data)
        if not isinstance(alpha, bytes):
            alpha= bytes.fromhex(alpha)

        secret_key = Helpers.str_to_int(secret_key, self.curve.ENDIAN)%self.curve.ORDER

        # Create generator point
        generator = self.point_type.generator_point()

        # Encode input to curve point
        input_point = self.point_type.encode_to_curve(alpha, salt)
        # Compute output point and public key
        output_point = input_point * secret_key
        public_key = generator * secret_key

<<<<<<< HEAD
        if self.point_type.__name__ == "P256PointVariant":
=======

        if self.point_type.__name__ == "P256Point":
>>>>>>> 1832ffee
            input_point_octet = input_point.point_to_string()
            nonce = self.ecvrf_nonce_rfc6979(secret_key, input_point_octet)
        else:
            # Generate nonce and compute proof points
            nonce = self.generate_nonce(secret_key, input_point)

        U = generator * nonce
        V = input_point * nonce

        # Generate challenge
        c = self.challenge(
            [public_key, input_point, output_point, U, V],
            additional_data
        )
        s = (nonce + (c * secret_key)) % self.curve.ORDER
        scalar_len=(self.curve.PRIME_FIELD.bit_length() + 7) // 8
        proof= output_point.point_to_string()+ Helpers.int_to_str(c,self.curve.ENDIAN,self.curve.CHALLENGE_LENGTH)+ Helpers.int_to_str(s,self.curve.ENDIAN, scalar_len)
        return proof

    #to make the point type dynamic
    def verify(
            self,
            public_key: Point,
            input_point: Point,
            additional_data: bytes|str,
            proof:bytes|str
    ) -> bool:
        """
        Verify IETF VRF proof.

        Args:
            public_key: Public key point
            input_point: Input point
            additional_data: Additional data used in proof
            proof: Proof tuple (c, s)

        Returns:
            bool: True if proof is valid
        """
        if not isinstance(additional_data, bytes):
            additional_data= bytes.fromhex(additional_data)

        if  not isinstance(proof, bytes):
            proof = bytes.fromhex(proof)

        point_len = self.point_len # Compressed point length is fixed at 32 bytes for Bandersnatch\
        challenge_len = self.curve.CHALLENGE_LENGTH
        output_point_end=point_len
        # Calculate positions in the proof
        if self.curve.UNCOMPRESSED:
            output_point_end *=2

        c_end = output_point_end + challenge_len
        # Extract components
        output_point = self.point_type.string_to_point(proof[:output_point_end])
        c = Helpers.str_to_int(proof[output_point_end:c_end], self.curve.ENDIAN)%self.curve.ORDER
        s = Helpers.str_to_int(proof[c_end:], self.curve.ENDIAN)%self.curve.ORDER
        # Create generator point
        generator = self.point_type.generator_point()
        # Compute proof points
        U = (generator * s) - (public_key * c)
        V = (input_point * s) - (output_point * c)
        # Verify challenge
        expected_c = self.challenge(
            [public_key, input_point, output_point, U, V],
            additional_data
        )

        return c == expected_c

    def get_public_key(self, secret_key:bytes|str)->bytes:
        """Take the Secret_Key and return Public Key"""
        secret_key = Helpers.str_to_int(secret_key, self.curve.ENDIAN) % self.curve.ORDER
        # Create generator point
        generator = self.point_type.generator_point()
        public_key = generator * secret_key
        p_k=public_key.point_to_string()
        return p_k<|MERGE_RESOLUTION|>--- conflicted
+++ resolved
@@ -73,12 +73,9 @@
         output_point = input_point * secret_key
         public_key = generator * secret_key
 
-<<<<<<< HEAD
-        if self.point_type.__name__ == "P256PointVariant":
-=======
+        # if self.point_type.__name__ == "P256PointVariant":
 
         if self.point_type.__name__ == "P256Point":
->>>>>>> 1832ffee
             input_point_octet = input_point.point_to_string()
             nonce = self.ecvrf_nonce_rfc6979(secret_key, input_point_octet)
         else:
